--- conflicted
+++ resolved
@@ -437,7 +437,6 @@
     def _determine_decision_type(self, 
                                analysis: StockAnalysis,
                                market_context: MarketContext) -> DecisionType:
-<<<<<<< HEAD
         """決定交易方向"""
         # 整合技術面信號
         technical_score = 0
@@ -458,48 +457,6 @@
         # 綜合判斷
         total_score = technical_score + market_score
         if total_score >= 1:
-=======
-        """決定交易方向（多維度加分，單一明顯訊號即可觸發）"""
-        score = 0
-        # 技術面
-        if analysis and analysis.technical_indicators:
-            rsi = analysis.technical_indicators.get("RSI", 50)
-            macd = analysis.technical_indicators.get("MACD", 0)
-            if rsi < 30:
-                score += 2  # 強烈超賣
-            elif rsi < 40:
-                score += 1
-            elif rsi > 70:
-                score -= 2  # 強烈超買
-            elif rsi > 60:
-                score -= 1
-            if macd > 0:
-                score += 1
-            elif macd < 0:
-                score -= 1
-        # 基本面
-        if analysis and analysis.fundamental_metrics:
-            pe = analysis.fundamental_metrics.get("PE")
-            roe = analysis.fundamental_metrics.get("ROE")
-            if pe is not None:
-                if pe < 12:
-                    score += 1
-                elif pe > 30:
-                    score -= 1
-            if roe is not None:
-                if roe > 0.18:
-                    score += 1
-                elif roe < 0.08:
-                    score -= 1
-        # 市場情緒
-        if market_context and hasattr(market_context, "market_sentiment"):
-            if market_context.market_sentiment == "bullish":
-                score += 1
-            elif market_context.market_sentiment == "bearish":
-                score -= 1
-        # 決策
-        if score >= 2:
->>>>>>> fe755811
             return DecisionType.BUY
         elif score <= -2:
             return DecisionType.SELL
